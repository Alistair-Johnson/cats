--- conflicted
+++ resolved
@@ -222,19 +222,6 @@
       }
     }
   }
-<<<<<<< HEAD
-}
-
-class ReducibleNonEmptyVectorCheck extends ReducibleCheck[NonEmptyVector]("NonEmptyVector") {
-  def iterator[T](nel: NonEmptyVector[T]): Iterator[T] = nel.toVector.iterator
-
-  def range(start: Long, endInclusive: Long): NonEmptyVector[Long] = {
-    // if we inline this we get a bewildering implicit numeric widening
-    // error message in Scala 2.10
-    val tailStart: Long = start + 1L
-    NonEmptyVector(start, (tailStart).to(endInclusive).toVector)
-  }
-=======
 
   test("NonEmptyVector#hashCode consistent with Vector#hashCode") {
     forAll { (nonEmptyVector: NonEmptyVector[Int]) =>
@@ -271,5 +258,15 @@
     "val bad: NonEmptyVector[Int] = NonEmptyVector(Vector(1))" shouldNot compile
   }
 
->>>>>>> a5dbc18b
+}
+
+class ReducibleNonEmptyVectorCheck extends ReducibleCheck[NonEmptyVector]("NonEmptyVector") {
+  def iterator[T](nel: NonEmptyVector[T]): Iterator[T] = nel.toVector.iterator
+
+  def range(start: Long, endInclusive: Long): NonEmptyVector[Long] = {
+    // if we inline this we get a bewildering implicit numeric widening
+    // error message in Scala 2.10
+    val tailStart: Long = start + 1L
+    NonEmptyVector(start, (tailStart).to(endInclusive).toVector)
+  }
 }